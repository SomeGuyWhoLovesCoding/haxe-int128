/*
 * Copyright (C)2005-2012 Haxe Foundation
 *
 * Permission is hereby granted, free of charge, to any person obtaining a
 * copy of this software and associated documentation files (the "Software"),
 * to deal in the Software without restriction, including without limitation
 * the rights to use, copy, modify, merge, publish, distribute, sublicense,
 * and/or sell copies of the Software, and to permit persons to whom the
 * Software is furnished to do so, subject to the following conditions:
 *
 * The above copyright notice and this permission notice shall be included in
 * all copies or substantial portions of the Software.
 *
 * THE SOFTWARE IS PROVIDED "AS IS", WITHOUT WARRANTY OF ANY KIND, EXPRESS OR
 * IMPLIED, INCLUDING BUT NOT LIMITED TO THE WARRANTIES OF MERCHANTABILITY,
 * FITNESS FOR A PARTICULAR PURPOSE AND NONINFRINGEMENT. IN NO EVENT SHALL THE
 * AUTHORS OR COPYRIGHT HOLDERS BE LIABLE FOR ANY CLAIM, DAMAGES OR OTHER
 * LIABILITY, WHETHER IN AN ACTION OF CONTRACT, TORT OR OTHERWISE, ARISING
 * FROM, OUT OF OR IN CONNECTION WITH THE SOFTWARE OR THE USE OR OTHER
 * DEALINGS IN THE SOFTWARE.
 */
package haxe;

/**
	Log primarily provides the trace() method, which is invoked upon a call to
	trace() in haxe code.
**/
class Log {

	/**
		Outputs `v` in a platform-dependent way.

		The second parameter `infos` is injected by the compiler and contains
		information about the position where the trace() call was made.

		This method can be rebound to a custom function:
			var oldTrace = haxe.Log.trace; // store old function
			haxe.Log.trace = function(v,infos) { // handle trace }
			...
			haxe.Log.trace = oldTrace;

		If it is bound to null, subsequent calls to trace() will cause an
		exception.
	**/
	public static dynamic function trace( v : Dynamic, ?infos : PosInfos ) : Void {
		#if flash
			#if (fdb || native_trace)
				var pstr = infos == null ? "(null)" : infos.fileName + ":" + infos.lineNumber;
				var str = flash.Boot.__string_rec(v, "");
				if( infos != null && infos.customParams != null ) for( v in infos.customParams ) str += "," + flash.Boot.__string_rec(v, "");
				untyped #if flash9 __global__["trace"] #else __trace__ #end(pstr+": "+str);
			#else
				untyped flash.Boot.__trace(v,infos);
			#end
		#elseif neko
			untyped {
				$print(infos.fileName + ":" + infos.lineNumber + ": ", v);
				if( infos.customParams != null ) for( v in infos.customParams ) $print(",", v);
				$print("\n");
			}
		#elseif js
			untyped js.Boot.__trace(v,infos);
		#elseif php
			if (infos!=null && infos.customParams!=null) {
				var extra:String = "";
				for( v in infos.customParams )
					extra += "," + v;
				untyped __call__('_hx_trace', v + extra, infos);
			}
			else
				untyped __call__('_hx_trace', v, infos);
		#elseif cpp
			if (infos!=null && infos.customParams!=null) {
				var extra:String = "";
				for( v in infos.customParams )
					extra += "," + v;
				untyped __trace(v + extra,infos);
			}
			else
				untyped __trace(v,infos);
		#elseif (cs || java)
			var str:String = null;
			if (infos != null) {
				str = infos.fileName + ":" + infos.lineNumber + ": " + v;
				if (infos.customParams != null)
				{
					str += "," + infos.customParams.join(",");
				}
			} else {
				str = v;
			}
			#if cs
			cs.system.Console.WriteLine(str);
			#elseif java
			untyped __java__("java.lang.System.out.println(str)");
			#end
		#elseif (python)
			var str:String = null;
			if (infos != null) {
				str = infos.fileName + ":" + Std.string(infos.lineNumber) + ": " + v;
<<<<<<< HEAD
				if (python.lib.Builtin.hasattr(infos, "customParams") && infos.customParams != null)
				{
=======
				if (infos.customParams != null) {
>>>>>>> 41bc47a0
					str += "," + infos.customParams.join(",");
				}
			} else {
				str = v;
			}
			python.Lib.println(str);
		#end
	}

	#if (flash || js)
	/**
		Clears the trace output.
	**/
	public static dynamic function clear() : Void {
		#if flash
		untyped flash.Boot.__clear_trace();
		#elseif js
		untyped js.Boot.__clear_trace();
		#end
	}
	#end

	#if flash
	/**
		Sets the color of the trace output to `rgb`.
	**/
	public static dynamic function setColor( rgb : Int ) {
		untyped flash.Boot.__set_trace_color(rgb);
	}
	#end

}<|MERGE_RESOLUTION|>--- conflicted
+++ resolved
@@ -98,12 +98,7 @@
 			var str:String = null;
 			if (infos != null) {
 				str = infos.fileName + ":" + Std.string(infos.lineNumber) + ": " + v;
-<<<<<<< HEAD
-				if (python.lib.Builtin.hasattr(infos, "customParams") && infos.customParams != null)
-				{
-=======
 				if (infos.customParams != null) {
->>>>>>> 41bc47a0
 					str += "," + infos.customParams.join(",");
 				}
 			} else {
