# DO NOT EDIT. Generated from /extra/github-actions
# TODO: support skip ci (https://github.community/t/github-actions-does-not-respect-skip-ci/17325/8)

name: CI
on: [push, pull_request]

jobs:
  cancel:
    name: "Cancel previous runs"
    runs-on: ubuntu-18.04
    timeout-minutes: 3
    steps:
      - uses: styfle/cancel-workflow-action@0.3.1
        with:
          workflow_id: 1447568
          access_token: ${{ github.token }}

  windows64-build:
    runs-on: windows-latest
    env:
      ACTIONS_ALLOW_UNSECURE_COMMANDS: true
      PLATFORM: windows64
      OPAMYES: 1
      CYG_MIRROR: http://mirrors.kernel.org/sourceware/cygwin/
      ARCH: 64
      MINGW_ARCH: x86_64
      CYGWIN_SETUP: https://cygwin.com/setup-x86_64.exe
      CYG_ROOT: C:/cygwin64
    steps:
      - uses: actions/checkout@main
        with:
          submodules: recursive

      - name: Install Neko using snapshot from S3 (Unix)
        if: ${{ !startsWith(env.PLATFORM, 'windows') }}
        run: |
          set -ex
      
          curl -sSL https://build.haxe.org/builds/neko/$PLATFORM/neko_latest.tar.gz -o $RUNNER_TEMP/neko_latest.tar.gz
          tar -xf $RUNNER_TEMP/neko_latest.tar.gz -C $RUNNER_TEMP
          NEKOPATH=`echo $RUNNER_TEMP/neko-*-*`
          sudo mkdir -p /usr/local/bin
          sudo mkdir -p /usr/local/lib/neko
          sudo ln -s $NEKOPATH/{neko,nekoc,nekoml,nekotools}  /usr/local/bin/
          sudo ln -s $NEKOPATH/libneko.*                      /usr/local/lib/
          sudo ln -s $NEKOPATH/*.ndll                         /usr/local/lib/neko/
          echo "NEKOPATH=$NEKOPATH" >> $GITHUB_ENV
      
      - name: Install Neko using snapshot from S3 (Windows)
        if: ${{ startsWith(env.PLATFORM, 'windows') }}
        shell: pwsh
        run: |
          Invoke-WebRequest https://build.haxe.org/builds/neko/$env:PLATFORM/neko_latest.zip -OutFile $env:RUNNER_TEMP/neko_latest.zip
          Expand-Archive $env:RUNNER_TEMP/neko_latest.zip -DestinationPath $env:RUNNER_TEMP
          $NEKOPATH = Get-ChildItem $env:RUNNER_TEMP/neko-*-*
          echo "$NEKOPATH" >> $env:GITHUB_PATH
          echo "NEKOPATH=$NEKOPATH" >> $env:GITHUB_ENV
      
      - name: Print Neko version
        run: neko -version 2>&1
      
      - name: choco install nsis
        uses: nick-invision/retry@v1
        with:
          timeout_minutes: 10
          max_attempts: 10
          command: choco install --no-progress nsis.portable --version 3.02 -y
      - name: choco install things
        shell: pwsh
        run: choco install --no-progress curl wget 7zip.portable -y
      - name: Prepend Chocolatey path
        shell: pwsh
        run: Write-Host "::add-path::C:\ProgramData\chocolatey\bin"
      
      - name: Install OCaml and OCaml libraries
        shell: pwsh
        run: |
          Set-PSDebug -Trace 1
          curl.exe -fsSL -o cygwin-setup.exe --retry 3 $($env:CYGWIN_SETUP)
          Start-Process -FilePath "cygwin-setup.exe" -ArgumentList "-B -q -R $($env:CYG_ROOT) -l C:/tmp -s $($env:CYG_MIRROR) -P default -P make -P git -P zlib-devel -P rsync -P patch -P diffutils -P curl -P unzip -P tar -P m4 -P perl -P libpcre-devel -P mbedtls-devel -P mingw64-$($env:MINGW_ARCH)-zlib -P mingw64-$($env:MINGW_ARCH)-gcc-core -P mingw64-$($env:MINGW_ARCH)-pcre" -Wait
          curl.exe -fsSL -o "opam.tar.xz" --retry 3 https://github.com/fdopen/opam-repository-mingw/releases/download/0.0.0.2/opam$($env:ARCH).tar.xz
          curl.exe -fsSL -o "libmbedtls.tar.xz" --retry 3 https://github.com/Simn/mingw64-mbedtls/releases/download/2.16.3/mingw64-$($env:MINGW_ARCH)-mbedtls-2.16.3-1.tar.xz
          & "$($env:CYG_ROOT)/bin/bash.exe" @('-lc', 'curl -L https://cpanmin.us | perl - App::cpanminus')
          & "$($env:CYG_ROOT)/bin/bash.exe" @('-lc', 'cpanm IPC::System::Simple module')
          & "$($env:CYG_ROOT)/bin/bash.exe" @('-lc', 'cpanm String::ShellQuote')
          & "$($env:CYG_ROOT)/bin/bash.exe" @('-lc', 'echo "$OLDPWD"')
          & "$($env:CYG_ROOT)/bin/bash.exe" @('-lc', 'cd "$OLDPWD" && tar -C / -xvf libmbedtls.tar.xz')
          & "$($env:CYG_ROOT)/bin/bash.exe" @('-lc', 'cd "$OLDPWD" && tar -xf opam.tar.xz')
          & "$($env:CYG_ROOT)/bin/bash.exe" @('-lc', 'cd "$OLDPWD" && bash opam${ARCH}/install.sh')
          & "$($env:CYG_ROOT)/bin/bash.exe" @('-lc', 'opam init mingw "https://github.com/fdopen/opam-repository-mingw.git#opam2" --comp 4.07.0+mingw${ARCH}c --switch 4.07.0+mingw${ARCH}c --auto-setup --yes 2>&1')
          & "$($env:CYG_ROOT)/bin/bash.exe" @('-lc', 'opam update --yes 2>&1')
          & "$($env:CYG_ROOT)/bin/bash.exe" @('-lc', 'cd "$OLDPWD" && opam pin add haxe . --kind=path --no-action --yes 2>&1')
          & "$($env:CYG_ROOT)/bin/bash.exe" @('-lc', 'opam install haxe --deps-only --yes 2>&1')
          & "$($env:CYG_ROOT)/bin/bash.exe" @('-lc', 'opam list')
          & "$($env:CYG_ROOT)/bin/bash.exe" @('-lc', 'ocamlopt -v')
      
      - name: Expose mingw dll files
        shell: pwsh
        run: Write-Host "::add-path::${env:CYG_ROOT}/usr/$($env:MINGW_ARCH)-w64-mingw32/sys-root/mingw/bin"
      
      - name: Set ADD_REVISION=1 for non-release
        if: ${{ !startsWith(github.ref, 'refs/tags/') }}
        shell: pwsh
        run: echo "ADD_REVISION=1" >> $Env:GITHUB_ENV
      
      - name: Build Haxe
        shell: pwsh
        run: |
          Set-PSDebug -Trace 1
          & "$($env:CYG_ROOT)/bin/bash.exe" @('-lc', 'cd "$OLDPWD" && opam config exec -- make -s -f Makefile.win -j`nproc` haxe 2>&1')
          & "$($env:CYG_ROOT)/bin/bash.exe" @('-lc', 'cd "$OLDPWD" && opam config exec -- make -s -f Makefile.win haxelib 2>&1')
          & "$($env:CYG_ROOT)/bin/bash.exe" @('-lc', 'cd "$OLDPWD" && opam config exec -- make -f Makefile.win echo_package_files package_bin package_installer_win package_choco 2>&1')
          dir out
          & "$($env:CYG_ROOT)/bin/bash.exe" @('-lc', 'cd "$OLDPWD" && cygcheck ./haxe.exe')
          & "$($env:CYG_ROOT)/bin/bash.exe" @('-lc', 'cd "$OLDPWD" && cygcheck ./haxelib.exe')
          & "$($env:CYG_ROOT)/bin/bash.exe" @('-lc', 'cd "$OLDPWD" && ls ./out')
      
      - name: Upload artifact
        uses: actions/upload-artifact@v1.0.0
        with:
          name: win${{env.ARCH}}Binaries
          path: out
      

  windows-build:
    runs-on: windows-latest
    env:
      ACTIONS_ALLOW_UNSECURE_COMMANDS: true
      PLATFORM: windows
      OPAMYES: 1
      CYG_MIRROR: http://mirrors.kernel.org/sourceware/cygwin/
      ARCH: 32
      MINGW_ARCH: i686
      CYGWIN_SETUP: https://cygwin.com/setup-x86.exe
      CYG_ROOT: C:/cygwin
    steps:
      - uses: actions/checkout@main
        with:
          submodules: recursive

      - name: Install Neko using snapshot from S3 (Unix)
        if: ${{ !startsWith(env.PLATFORM, 'windows') }}
        run: |
          set -ex
      
          curl -sSL https://build.haxe.org/builds/neko/$PLATFORM/neko_latest.tar.gz -o $RUNNER_TEMP/neko_latest.tar.gz
          tar -xf $RUNNER_TEMP/neko_latest.tar.gz -C $RUNNER_TEMP
          NEKOPATH=`echo $RUNNER_TEMP/neko-*-*`
          sudo mkdir -p /usr/local/bin
          sudo mkdir -p /usr/local/lib/neko
          sudo ln -s $NEKOPATH/{neko,nekoc,nekoml,nekotools}  /usr/local/bin/
          sudo ln -s $NEKOPATH/libneko.*                      /usr/local/lib/
          sudo ln -s $NEKOPATH/*.ndll                         /usr/local/lib/neko/
          echo "NEKOPATH=$NEKOPATH" >> $GITHUB_ENV
      
      - name: Install Neko using snapshot from S3 (Windows)
        if: ${{ startsWith(env.PLATFORM, 'windows') }}
        shell: pwsh
        run: |
          Invoke-WebRequest https://build.haxe.org/builds/neko/$env:PLATFORM/neko_latest.zip -OutFile $env:RUNNER_TEMP/neko_latest.zip
          Expand-Archive $env:RUNNER_TEMP/neko_latest.zip -DestinationPath $env:RUNNER_TEMP
          $NEKOPATH = Get-ChildItem $env:RUNNER_TEMP/neko-*-*
          echo "$NEKOPATH" >> $env:GITHUB_PATH
          echo "NEKOPATH=$NEKOPATH" >> $env:GITHUB_ENV
      
      - name: Print Neko version
        run: neko -version 2>&1
      
      - name: choco install nsis
        uses: nick-invision/retry@v1
        with:
          timeout_minutes: 10
          max_attempts: 10
          command: choco install --no-progress nsis.portable --version 3.02 -y
      - name: choco install things
        shell: pwsh
        run: choco install --no-progress curl wget 7zip.portable -y
      - name: Prepend Chocolatey path
        shell: pwsh
        run: Write-Host "::add-path::C:\ProgramData\chocolatey\bin"
      
      - name: Install OCaml and OCaml libraries
        shell: pwsh
        run: |
          Set-PSDebug -Trace 1
          curl.exe -fsSL -o cygwin-setup.exe --retry 3 $($env:CYGWIN_SETUP)
          Start-Process -FilePath "cygwin-setup.exe" -ArgumentList "-B -q -R $($env:CYG_ROOT) -l C:/tmp -s $($env:CYG_MIRROR) -P default -P make -P git -P zlib-devel -P rsync -P patch -P diffutils -P curl -P unzip -P tar -P m4 -P perl -P libpcre-devel -P mbedtls-devel -P mingw64-$($env:MINGW_ARCH)-zlib -P mingw64-$($env:MINGW_ARCH)-gcc-core -P mingw64-$($env:MINGW_ARCH)-pcre" -Wait
          curl.exe -fsSL -o "opam.tar.xz" --retry 3 https://github.com/fdopen/opam-repository-mingw/releases/download/0.0.0.2/opam$($env:ARCH).tar.xz
          curl.exe -fsSL -o "libmbedtls.tar.xz" --retry 3 https://github.com/Simn/mingw64-mbedtls/releases/download/2.16.3/mingw64-$($env:MINGW_ARCH)-mbedtls-2.16.3-1.tar.xz
          & "$($env:CYG_ROOT)/bin/bash.exe" @('-lc', 'curl -L https://cpanmin.us | perl - App::cpanminus')
          & "$($env:CYG_ROOT)/bin/bash.exe" @('-lc', 'cpanm IPC::System::Simple module')
          & "$($env:CYG_ROOT)/bin/bash.exe" @('-lc', 'cpanm String::ShellQuote')
          & "$($env:CYG_ROOT)/bin/bash.exe" @('-lc', 'echo "$OLDPWD"')
          & "$($env:CYG_ROOT)/bin/bash.exe" @('-lc', 'cd "$OLDPWD" && tar -C / -xvf libmbedtls.tar.xz')
          & "$($env:CYG_ROOT)/bin/bash.exe" @('-lc', 'cd "$OLDPWD" && tar -xf opam.tar.xz')
          & "$($env:CYG_ROOT)/bin/bash.exe" @('-lc', 'cd "$OLDPWD" && bash opam${ARCH}/install.sh')
          & "$($env:CYG_ROOT)/bin/bash.exe" @('-lc', 'opam init mingw "https://github.com/fdopen/opam-repository-mingw.git#opam2" --comp 4.07.0+mingw${ARCH}c --switch 4.07.0+mingw${ARCH}c --auto-setup --yes 2>&1')
          & "$($env:CYG_ROOT)/bin/bash.exe" @('-lc', 'opam update --yes 2>&1')
          & "$($env:CYG_ROOT)/bin/bash.exe" @('-lc', 'cd "$OLDPWD" && opam pin add haxe . --kind=path --no-action --yes 2>&1')
          & "$($env:CYG_ROOT)/bin/bash.exe" @('-lc', 'opam install haxe --deps-only --yes 2>&1')
          & "$($env:CYG_ROOT)/bin/bash.exe" @('-lc', 'opam list')
          & "$($env:CYG_ROOT)/bin/bash.exe" @('-lc', 'ocamlopt -v')
      
      - name: Expose mingw dll files
        shell: pwsh
        run: Write-Host "::add-path::${env:CYG_ROOT}/usr/$($env:MINGW_ARCH)-w64-mingw32/sys-root/mingw/bin"
      
      - name: Set ADD_REVISION=1 for non-release
        if: ${{ !startsWith(github.ref, 'refs/tags/') }}
        shell: pwsh
        run: echo "ADD_REVISION=1" >> $Env:GITHUB_ENV
      
      - name: Build Haxe
        shell: pwsh
        run: |
          Set-PSDebug -Trace 1
          & "$($env:CYG_ROOT)/bin/bash.exe" @('-lc', 'cd "$OLDPWD" && opam config exec -- make -s -f Makefile.win -j`nproc` haxe 2>&1')
          & "$($env:CYG_ROOT)/bin/bash.exe" @('-lc', 'cd "$OLDPWD" && opam config exec -- make -s -f Makefile.win haxelib 2>&1')
          & "$($env:CYG_ROOT)/bin/bash.exe" @('-lc', 'cd "$OLDPWD" && opam config exec -- make -f Makefile.win echo_package_files package_bin package_installer_win package_choco 2>&1')
          dir out
          & "$($env:CYG_ROOT)/bin/bash.exe" @('-lc', 'cd "$OLDPWD" && cygcheck ./haxe.exe')
          & "$($env:CYG_ROOT)/bin/bash.exe" @('-lc', 'cd "$OLDPWD" && cygcheck ./haxelib.exe')
          & "$($env:CYG_ROOT)/bin/bash.exe" @('-lc', 'cd "$OLDPWD" && ls ./out')
      
      - name: Upload artifact
        uses: actions/upload-artifact@v1.0.0
        with:
          name: win${{env.ARCH}}Binaries
          path: out
      

  linux-build:
    runs-on: ubuntu-18.04
    env:
      OPAMYES: 1
    steps:
      - name: Login to GitHub Container Registry
        uses: docker/login-action@v1
        with:
          registry: ghcr.io
          username: ${{ github.actor }}
          password: ${{ secrets.GITHUB_TOKEN }}
          
      - name: Install Earthly
        run: sudo /bin/sh -c 'wget https://github.com/earthly/earthly/releases/latest/download/earthly-linux-amd64 -O /usr/local/bin/earthly && chmod +x /usr/local/bin/earthly && /usr/local/bin/earthly bootstrap --with-autocomplete'
        
      - uses: actions/checkout@main
        with:
          submodules: recursive
      
      - name: Set ADD_REVISION=1 for non-release
        if: ${{ !startsWith(github.ref, 'refs/tags/') }}
        run: echo "ADD_REVISION=1" >> $GITHUB_ENV

      - name: Build
        run: earthly --platform=linux/amd64 --remote-cache=ghcr.io/${{ github.repository }}:cache --push +build --ADD_REVISION=$ADD_REVISION
      
      - name: Upload artifact
        uses: actions/upload-artifact@v1.0.0
        with:
          name: linuxBinaries
          path: out/linux/amd64
      
      # https://stackoverflow.com/questions/58033366/how-to-get-current-branch-within-github-actions
      - name: Extract branch name
        id: extract_branch
        shell: bash
        run: echo "##[set-output name=branch;]$(echo ${GITHUB_REF#refs/heads/})"
      
      - name: Build xmldoc
        run: earthly --remote-cache=ghcr.io/${{ github.repository }}:cache --push +xmldoc --COMMIT=$GITHUB_SHA --BRANCH=${{ steps.extract_branch.outputs.branch }}
      
      - name: Upload xmldoc artifact
        uses: actions/upload-artifact@v1.0.0
        with:
          name: xmldoc
          path: extra/doc
          
  linux-arm64-build:
    runs-on: ubuntu-20.04
    env:
      OPAMYES: 1
    steps:
      - name: Login to GitHub Container Registry
        uses: docker/login-action@v1
        with:
          registry: ghcr.io
          username: ${{ github.actor }}
          password: ${{ secrets.GITHUB_TOKEN }}
          # https://docs.github.com/en/actions/learn-github-actions/contexts#github-context
          # github.repository_owner
      
      - name: Set up QEMU
        id: qemu
        uses: docker/setup-qemu-action@v1
        with:
            image: tonistiigi/binfmt:latest
            platforms: all
            
      - name: Install Earthly
        run: sudo /bin/sh -c 'wget https://github.com/earthly/earthly/releases/latest/download/earthly-linux-amd64 -O /usr/local/bin/earthly && chmod +x /usr/local/bin/earthly && /usr/local/bin/earthly bootstrap --with-autocomplete'
        
      - uses: actions/checkout@main
        with:
          submodules: recursive
      
      - name: Set ADD_REVISION=1 for non-release
        if: ${{ !startsWith(github.ref, 'refs/tags/') }}
        run: echo "ADD_REVISION=1" >> $GITHUB_ENV

      - name: Build
        run: earthly --platform=linux/arm64 --remote-cache=ghcr.io/${{ github.repository }}:cache-arm64 --push +build --ADD_REVISION=$ADD_REVISION
      
      - name: Upload artifact
        uses: actions/upload-artifact@v1.0.0
        with:
          name: linuxArm64Binaries
          path: out/linux/arm64
      

  mac-build:
    runs-on: macos-latest
    env:
      PLATFORM: mac
      OPAMYES: 1
      MACOSX_DEPLOYMENT_TARGET: 10.13
    steps:
      - uses: actions/checkout@main
        with:
          submodules: recursive

      - name: Install Neko using snapshot from S3 (Unix)
        if: ${{ !startsWith(env.PLATFORM, 'windows') }}
        run: |
          set -ex
      
          curl -sSL https://build.haxe.org/builds/neko/$PLATFORM/neko_latest.tar.gz -o $RUNNER_TEMP/neko_latest.tar.gz
          tar -xf $RUNNER_TEMP/neko_latest.tar.gz -C $RUNNER_TEMP
          NEKOPATH=`echo $RUNNER_TEMP/neko-*-*`
          sudo mkdir -p /usr/local/bin
          sudo mkdir -p /usr/local/lib/neko
          sudo ln -s $NEKOPATH/{neko,nekoc,nekoml,nekotools}  /usr/local/bin/
          sudo ln -s $NEKOPATH/libneko.*                      /usr/local/lib/
          sudo ln -s $NEKOPATH/*.ndll                         /usr/local/lib/neko/
          echo "NEKOPATH=$NEKOPATH" >> $GITHUB_ENV
      
      - name: Install Neko using snapshot from S3 (Windows)
        if: ${{ startsWith(env.PLATFORM, 'windows') }}
        shell: pwsh
        run: |
          Invoke-WebRequest https://build.haxe.org/builds/neko/$env:PLATFORM/neko_latest.zip -OutFile $env:RUNNER_TEMP/neko_latest.zip
          Expand-Archive $env:RUNNER_TEMP/neko_latest.zip -DestinationPath $env:RUNNER_TEMP
          $NEKOPATH = Get-ChildItem $env:RUNNER_TEMP/neko-*-*
          echo "$NEKOPATH" >> $env:GITHUB_PATH
          echo "NEKOPATH=$NEKOPATH" >> $env:GITHUB_ENV
      
      - name: Print Neko version
        run: neko -version 2>&1
      
      - name: Install dependencies
        env:
          ZLIB_VERSION: 1.2.11
          MBEDTLS_VERSION: 2.25.0
          PCRE_VERSION: 10.39
        run: |
          set -ex
          brew uninstall openssl@1.0.2t || echo
          brew uninstall python@2.7.17 || echo
          brew untap local/openssl || echo
          brew untap local/python2 || echo
          brew update
          # brew unlink python@2
          brew bundle --file=tests/Brewfile --no-upgrade || brew link --overwrite awscli
          brew install cpanminus
          cpanm IPC::System::Simple
          cpanm String::ShellQuote
          curl -L https://www.zlib.net/zlib-$ZLIB_VERSION.tar.gz | tar xz
          cd zlib-$ZLIB_VERSION
          ./configure
          make && make install
          curl -L https://github.com/ARMmbed/mbedtls/archive/v$MBEDTLS_VERSION.tar.gz | tar xz
          cd mbedtls-$MBEDTLS_VERSION
          make && make install
          curl -L https://github.com/PhilipHazel/pcre2/releases/download/pcre2-10.39/pcre2-$PCRE_VERSION.tar.gz | tar xz
          cd pcre2-$PCRE_VERSION
          ./configure --enable-utf8 --enable-pcre2-8 --enable-pcre2-16 --enable-pcre2-32 --enable-unicode-properties --enable-pcregrep-libz --enable-pcregrep-libbz2 --enable-jit
          make && make install
      
      
      - name: Install OCaml libraries
        run: |
          set -ex
          opam init # --disable-sandboxing
          opam update
          opam switch create 4.07.1
          eval $(opam env)
          opam env
          opam pin add ctypes 0.17.1 --yes
          opam pin add haxe . --no-action
          opam install haxe --deps-only --assume-depexts
          opam list
          ocamlopt -v
      
      - name: Set ADD_REVISION=1 for non-release
        if: ${{ !startsWith(github.ref, 'refs/tags/') }}
        run: echo "ADD_REVISION=1" >> $GITHUB_ENV
      
      - name: Build Haxe
        run: |
          set -ex
          eval $(opam env)
          opam config exec -- make -s -j`sysctl -n hw.ncpu` STATICLINK=1 "LIB_PARAMS=/usr/local/lib/libz.a /usr/local/lib/libpcre.a /usr/local/lib/libmbedtls.a /usr/local/lib/libmbedcrypto.a /usr/local/lib/libmbedx509.a -cclib '-framework Security -framework CoreFoundation'" haxe
          opam config exec -- make -s haxelib
          make -s package_unix package_installer_mac
          ls -l out
          otool -L ./haxe
          otool -L ./haxelib
      
      - name: Upload artifact
        uses: actions/upload-artifact@v1.0.0
        with:
          name: macBinaries
          path: out
      

  windows64-test:
    needs: windows64-build
    runs-on: windows-latest
    env:
      ACTIONS_ALLOW_UNSECURE_COMMANDS: true
      PLATFORM: windows64
      TEST: ${{matrix.target}}
      HXCPP_COMPILE_CACHE: ~/hxcache
      ARCH: 64
    strategy:
      fail-fast: false
      matrix:
        # TODO enable lua after https://github.com/HaxeFoundation/haxe/issues/5024
        target: [macro, js, hl, cpp, 'java,jvm', cs, php, python, neko]
    steps:
      - uses: actions/checkout@main
        with:
          submodules: recursive
      - uses: actions/download-artifact@v1
        with:
          name: win${{env.ARCH}}Binaries

      - name: Install Neko using snapshot from S3 (Unix)
        if: ${{ !startsWith(env.PLATFORM, 'windows') }}
        run: |
          set -ex
      
          curl -sSL https://build.haxe.org/builds/neko/$PLATFORM/neko_latest.tar.gz -o $RUNNER_TEMP/neko_latest.tar.gz
          tar -xf $RUNNER_TEMP/neko_latest.tar.gz -C $RUNNER_TEMP
          NEKOPATH=`echo $RUNNER_TEMP/neko-*-*`
          sudo mkdir -p /usr/local/bin
          sudo mkdir -p /usr/local/lib/neko
          sudo ln -s $NEKOPATH/{neko,nekoc,nekoml,nekotools}  /usr/local/bin/
          sudo ln -s $NEKOPATH/libneko.*                      /usr/local/lib/
          sudo ln -s $NEKOPATH/*.ndll                         /usr/local/lib/neko/
          echo "NEKOPATH=$NEKOPATH" >> $GITHUB_ENV
      
      - name: Install Neko using snapshot from S3 (Windows)
        if: ${{ startsWith(env.PLATFORM, 'windows') }}
        shell: pwsh
        run: |
          Invoke-WebRequest https://build.haxe.org/builds/neko/$env:PLATFORM/neko_latest.zip -OutFile $env:RUNNER_TEMP/neko_latest.zip
          Expand-Archive $env:RUNNER_TEMP/neko_latest.zip -DestinationPath $env:RUNNER_TEMP
          $NEKOPATH = Get-ChildItem $env:RUNNER_TEMP/neko-*-*
          echo "$NEKOPATH" >> $env:GITHUB_PATH
          echo "NEKOPATH=$NEKOPATH" >> $env:GITHUB_ENV
      
      - name: Print Neko version
        run: neko -version 2>&1
      
      # - name: Quick test
      #   shell: pwsh
      #   run: |
      #     $DOWNLOADDIR="./win$($env:ARCH)Binaries"
      #     new-item -Name $DOWNLOADDIR -ItemType directory
      #     Invoke-WebRequest https://build.haxe.org/builds/haxe/$env:PLATFORM/haxe_latest.zip -OutFile $DOWNLOADDIR/haxe_bin.zip
      
      - name: Setup Haxe
        shell: pwsh
        run: |
          $DOWNLOADDIR="./win$($env:ARCH)Binaries"
          Expand-Archive $DOWNLOADDIR/*_bin.zip -DestinationPath $DOWNLOADDIR
          Set-PSDebug -Trace 1
          $HAXEPATH = Get-ChildItem $DOWNLOADDIR/haxe_*_* -Directory
          Write-Host "::add-path::$HAXEPATH"
          Write-Host "::set-env name=HAXELIB_ROOT::$HAXEPATH\lib"
      
      - name: Print Haxe version
        shell: pwsh
        run: haxe -version
      
      - name: "Make Python 3 be available as python3 in the cmdline"
        shell: pwsh
        run: |
          Set-PSDebug -Trace 1
          $pypath = python -c "import sys; print(sys.executable)"
          $py3path = $pypath.replace("python.exe","python3.exe")
          cmd /c mklink $py3path $pypath
          python3 -V
      
      - name: Install hererocks
        if: matrix.target == 'lua'
        shell: cmd
        run: |
          pip install hererocks
          hererocks lua53 -l5.3 -rlatest
          call lua53/bin/activate
      
      - name: Setup haxelib
        shell: pwsh
        run: |
          mkdir "$env:HAXELIB_ROOT"
          haxelib setup "$env:HAXELIB_ROOT"
      
      - name: Test
        shell: pwsh
        run: haxe RunCi.hxml
        working-directory: ${{github.workspace}}/tests
      

  windows-test:
    needs: windows-build
    runs-on: windows-latest
    env:
      ACTIONS_ALLOW_UNSECURE_COMMANDS: true
      PLATFORM: windows
      TEST: ${{matrix.target}}
      HXCPP_COMPILE_CACHE: ~/hxcache
      ARCH: 32
    strategy:
      fail-fast: false
      matrix:
        # TODO jvm: https://github.com/HaxeFoundation/haxe/issues/8601
        # TODO enable lua after https://github.com/HaxeFoundation/haxe/issues/5024
        target: [macro, js, hl, cpp, java, cs, php, python, neko]
    steps:
      - uses: actions/checkout@main
        with:
          submodules: recursive
      - uses: actions/download-artifact@v1
        with:
          name: win${{env.ARCH}}Binaries

      - name: Install Neko using snapshot from S3 (Unix)
        if: ${{ !startsWith(env.PLATFORM, 'windows') }}
        run: |
          set -ex
      
          curl -sSL https://build.haxe.org/builds/neko/$PLATFORM/neko_latest.tar.gz -o $RUNNER_TEMP/neko_latest.tar.gz
          tar -xf $RUNNER_TEMP/neko_latest.tar.gz -C $RUNNER_TEMP
          NEKOPATH=`echo $RUNNER_TEMP/neko-*-*`
          sudo mkdir -p /usr/local/bin
          sudo mkdir -p /usr/local/lib/neko
          sudo ln -s $NEKOPATH/{neko,nekoc,nekoml,nekotools}  /usr/local/bin/
          sudo ln -s $NEKOPATH/libneko.*                      /usr/local/lib/
          sudo ln -s $NEKOPATH/*.ndll                         /usr/local/lib/neko/
          echo "NEKOPATH=$NEKOPATH" >> $GITHUB_ENV
      
      - name: Install Neko using snapshot from S3 (Windows)
        if: ${{ startsWith(env.PLATFORM, 'windows') }}
        shell: pwsh
        run: |
          Invoke-WebRequest https://build.haxe.org/builds/neko/$env:PLATFORM/neko_latest.zip -OutFile $env:RUNNER_TEMP/neko_latest.zip
          Expand-Archive $env:RUNNER_TEMP/neko_latest.zip -DestinationPath $env:RUNNER_TEMP
          $NEKOPATH = Get-ChildItem $env:RUNNER_TEMP/neko-*-*
          echo "$NEKOPATH" >> $env:GITHUB_PATH
          echo "NEKOPATH=$NEKOPATH" >> $env:GITHUB_ENV
      
      - name: Print Neko version
        run: neko -version 2>&1
      
      # - name: Quick test
      #   shell: pwsh
      #   run: |
      #     $DOWNLOADDIR="./win$($env:ARCH)Binaries"
      #     new-item -Name $DOWNLOADDIR -ItemType directory
      #     Invoke-WebRequest https://build.haxe.org/builds/haxe/$env:PLATFORM/haxe_latest.zip -OutFile $DOWNLOADDIR/haxe_bin.zip
      
      - name: Setup Haxe
        shell: pwsh
        run: |
          $DOWNLOADDIR="./win$($env:ARCH)Binaries"
          Expand-Archive $DOWNLOADDIR/*_bin.zip -DestinationPath $DOWNLOADDIR
          Set-PSDebug -Trace 1
          $HAXEPATH = Get-ChildItem $DOWNLOADDIR/haxe_*_* -Directory
          Write-Host "::add-path::$HAXEPATH"
          Write-Host "::set-env name=HAXELIB_ROOT::$HAXEPATH\lib"
      
      - name: Print Haxe version
        shell: pwsh
        run: haxe -version
      
      - name: "Make Python 3 be available as python3 in the cmdline"
        shell: pwsh
        run: |
          Set-PSDebug -Trace 1
          $pypath = python -c "import sys; print(sys.executable)"
          $py3path = $pypath.replace("python.exe","python3.exe")
          cmd /c mklink $py3path $pypath
          python3 -V
      
      - name: Install hererocks
        if: matrix.target == 'lua'
        shell: cmd
        run: |
          pip install hererocks
          hererocks lua53 -l5.3 -rlatest
          call lua53/bin/activate
      
      - name: Setup haxelib
        shell: pwsh
        run: |
          mkdir "$env:HAXELIB_ROOT"
          haxelib setup "$env:HAXELIB_ROOT"
      
      - name: Test
        shell: pwsh
        run: haxe RunCi.hxml
        working-directory: ${{github.workspace}}/tests
      

  linux-test:
    needs: linux-build
    runs-on: ubuntu-18.04
    env:
      HXCPP_COMPILE_CACHE: ~/hxcache
    strategy:
      fail-fast: false
    steps:
      - name: Login to GitHub Container Registry
        uses: docker/login-action@v1
        with:
          registry: ghcr.io
          username: ${{ github.actor }}
          password: ${{ secrets.GITHUB_TOKEN }}
          
      - uses: actions/checkout@main
        with:
          submodules: recursive
      
      - name: Set up QEMU
        id: qemu
        uses: docker/setup-qemu-action@v1
        with:
            image: tonistiigi/binfmt:latest
            platforms: all
            
      - name: Install Earthly
        run: sudo /bin/sh -c 'wget https://github.com/earthly/earthly/releases/latest/download/earthly-linux-amd64 -O /usr/local/bin/earthly && chmod +x /usr/local/bin/earthly && /usr/local/bin/earthly bootstrap --with-autocomplete'\
      
      - name: Test
        if: success() && !(matrix.SAUCE && matrix.SAUCE_ACCESS_KEY)
        run: earthly --platform=linux/amd64 --remote-cache=ghcr.io/${{ github.repository }}:cache --push +test-all
      
      - name: Test (with SauceLabs)
        if: success() && matrix.SAUCE && matrix.SAUCE_ACCESS_KEY
        run: earthly --platform=linux/amd64 --remote-cache=ghcr.io/${{ github.repository }}:cache --push +test --TEST=js
        env:
          SAUCE_ACCESS_KEY: matrix.SAUCE_ACCESS_KEY
      
  linux-arm64-test:
    needs: linux-arm64-build
    runs-on: ubuntu-20.04
    env:
      HXCPP_COMPILE_CACHE: ~/hxcache
    strategy:
      fail-fast: false
    steps:
      - name: Login to GitHub Container Registry
        uses: docker/login-action@v1
        with:
          registry: ghcr.io
          username: ${{ github.actor }}
          password: ${{ secrets.GITHUB_TOKEN }}
          
      - uses: actions/checkout@main
        with:
          submodules: recursive
      
      # - name: Set up QEMU
      #   id: qemu
      #   uses: docker/setup-qemu-action@v1
      #   with:
      #       image: tonistiigi/binfmt:latest
      #       platforms: all
            
      # - name: Install Earthly
      #   run: sudo /bin/sh -c 'wget https://github.com/earthly/earthly/releases/latest/download/earthly-linux-amd64 -O /usr/local/bin/earthly && chmod +x /usr/local/bin/earthly && /usr/local/bin/earthly bootstrap --with-autocomplete'\
      
      # - name: Test
      #   if: success() && !(matrix.SAUCE && matrix.SAUCE_ACCESS_KEY)
      #   run: earthly --platform=linux/arm64 --remote-cache=ghcr.io/${{ github.repository }}:cache-arm64 --push +test-all
      
      # - name: Test (with SauceLabs)
      #   if: success() && matrix.SAUCE && matrix.SAUCE_ACCESS_KEY
      #   run: earthly --platform=linux/arm64 --remote-cache=ghcr.io/${{ github.repository }}:cache-arm64 --push +test --TEST=js
      #   env:
      #     SAUCE_ACCESS_KEY: matrix.SAUCE_ACCESS_KEY
      

  mac-test:
    needs: mac-build
    runs-on: macos-latest
    env:
      PLATFORM: mac
      TEST: ${{matrix.target}}
      HXCPP_COMPILE_CACHE: ~/hxcache
    strategy:
      fail-fast: false
      matrix:
        target: [macro, js, hl, cpp, 'java,jvm', cs, php, python, lua, neko] #flash9
        include:
          - target: hl
            BREW_PACKAGES: ninja
    steps:
      - uses: actions/checkout@main
        with:
          submodules: recursive
      - uses: actions/download-artifact@v1
        with:
          name: macBinaries

      - name: Install Neko using snapshot from S3 (Unix)
        if: ${{ !startsWith(env.PLATFORM, 'windows') }}
        run: |
          set -ex
      
          curl -sSL https://build.haxe.org/builds/neko/$PLATFORM/neko_latest.tar.gz -o $RUNNER_TEMP/neko_latest.tar.gz
          tar -xf $RUNNER_TEMP/neko_latest.tar.gz -C $RUNNER_TEMP
          NEKOPATH=`echo $RUNNER_TEMP/neko-*-*`
          sudo mkdir -p /usr/local/bin
          sudo mkdir -p /usr/local/lib/neko
          sudo ln -s $NEKOPATH/{neko,nekoc,nekoml,nekotools}  /usr/local/bin/
          sudo ln -s $NEKOPATH/libneko.*                      /usr/local/lib/
          sudo ln -s $NEKOPATH/*.ndll                         /usr/local/lib/neko/
          echo "NEKOPATH=$NEKOPATH" >> $GITHUB_ENV
      
      - name: Install Neko using snapshot from S3 (Windows)
        if: ${{ startsWith(env.PLATFORM, 'windows') }}
        shell: pwsh
        run: |
          Invoke-WebRequest https://build.haxe.org/builds/neko/$env:PLATFORM/neko_latest.zip -OutFile $env:RUNNER_TEMP/neko_latest.zip
          Expand-Archive $env:RUNNER_TEMP/neko_latest.zip -DestinationPath $env:RUNNER_TEMP
          $NEKOPATH = Get-ChildItem $env:RUNNER_TEMP/neko-*-*
          echo "$NEKOPATH" >> $env:GITHUB_PATH
          echo "NEKOPATH=$NEKOPATH" >> $env:GITHUB_ENV
      
      - name: Print Neko version
        run: neko -version 2>&1
      
      - name: Setup Haxe
        run: |
          # mkdir ./macBinaries
          # curl -sSL https://build.haxe.org/builds/haxe/mac/haxe_latest.tar.gz -o ./macBinaries/haxe_bin.tar.gz
      
          set -ex
          tar -xf macBinaries/*_bin.tar.gz -C macBinaries --strip-components=1
          sudo mkdir -p /usr/local/bin/
          sudo mkdir -p /usr/local/share/haxe/
          sudo ln -s `pwd`/macBinaries/haxe /usr/local/bin/haxe
          sudo ln -s `pwd`/macBinaries/haxelib /usr/local/bin/haxelib
          sudo ln -s `pwd`/macBinaries/std /usr/local/share/haxe/std
      
      - name: Print Haxe version
        run: haxe -version
      
      - name: Setup haxelib
        run: |
          set -ex
          mkdir ~/haxelib
          haxelib setup ~/haxelib
      
      - name: Install homebrew packages
        if: matrix.BREW_PACKAGES
        run: brew install ${{matrix.BREW_PACKAGES}}
      
      - name: Test
        run: |
          # disable invalid Unicode filenames on APFS
          echo "" > sys/compile-fs.hxml
          haxe RunCi.hxml
        working-directory: ${{github.workspace}}/tests
      

  deploy:
    if: github.event_name != 'pull_request'
<<<<<<< HEAD
    needs: [linux-test, linux-arm64-test, mac-test, windows-test, windows64-test]
    runs-on: ubuntu-20.04
=======
    needs: [linux-test, mac-test, windows-test, windows64-test]
    runs-on: ubuntu-18.04
>>>>>>> ac1d8bf3
    steps:
      # this is only needed for to get `COMMIT_DATE`...
      # maybe https://github.community/t/expose-commit-timestamp-in-the-github-context-data/16460/3
      # would be faster
      - name: Checkout the repository
        uses: actions/checkout@main

      - name: Download build artifacts
        uses: actions/download-artifact@v2

      - name: Install awscli
        run: |
          set -ex
          sudo apt-get update -qqy
          sudo apt-get install -qqy awscli

      # https://stackoverflow.com/questions/58033366/how-to-get-current-branch-within-github-actions
      - name: Extract branch name
        id: extract_branch
        shell: bash
        run: echo "##[set-output name=branch;]$(echo ${GITHUB_REF#refs/heads/})"

      - name: Upload binaries
        shell: bash
        env:
          AWS_ACCESS_KEY_ID: ${{ secrets.HXBUILDS_AWS_ACCESS_KEY_ID }}
          AWS_SECRET_ACCESS_KEY: ${{ secrets.HXBUILDS_AWS_SECRET_ACCESS_KEY }}
          HXBUILDS_S3ADDR: ${{ secrets.HXBUILDS_S3ADDR }}
          AWS_EC2_METADATA_DISABLED: true
        run: |
          set -ex
          COMMIT_HASH_SHORT=${GITHUB_SHA:0:7}
          COMMIT_DATE=`TZ=UTC git show --quiet --date='format-local:%Y-%m-%d' --format="%cd"`
          FILE_NAME=haxe_${COMMIT_DATE}_${{ steps.extract_branch.outputs.branch }}_${COMMIT_HASH_SHORT}
          aws s3 cp linuxBinaries/*_bin.tar.gz      ${HXBUILDS_S3ADDR}/haxe/linux64/${FILE_NAME}.tar.gz
          aws s3 cp linuxArm64Binaries/*_bin.tar.gz ${HXBUILDS_S3ADDR}/haxe/linux-arm64/${FILE_NAME}.tar.gz
          aws s3 cp macBinaries/*_bin.tar.gz        ${HXBUILDS_S3ADDR}/haxe/mac/${FILE_NAME}.tar.gz
          aws s3 cp macBinaries/*_installer.tar.gz  ${HXBUILDS_S3ADDR}/haxe/mac-installer/${FILE_NAME}.tar.gz
          aws s3 cp win64Binaries/*_bin.zip         ${HXBUILDS_S3ADDR}/haxe/windows64/${FILE_NAME}.zip
          aws s3 cp win64Binaries/*_installer.zip   ${HXBUILDS_S3ADDR}/haxe/windows64-installer/${FILE_NAME}.zip
          aws s3 cp win64Binaries/*.nupkg           ${HXBUILDS_S3ADDR}/haxe/windows64-choco/
          aws s3 cp win32Binaries/*_bin.zip         ${HXBUILDS_S3ADDR}/haxe/windows/${FILE_NAME}.zip
          aws s3 cp win32Binaries/*_installer.zip   ${HXBUILDS_S3ADDR}/haxe/windows-installer/${FILE_NAME}.zip
          aws s3 cp win32Binaries/*.nupkg           ${HXBUILDS_S3ADDR}/haxe/windows-choco/

      - name: Update "latest"
        if: github.ref == 'refs/heads/development'
        shell: bash
        env:
          AWS_ACCESS_KEY_ID: ${{ secrets.HXBUILDS_AWS_ACCESS_KEY_ID }}
          AWS_SECRET_ACCESS_KEY: ${{ secrets.HXBUILDS_AWS_SECRET_ACCESS_KEY }}
          HXBUILDS_S3ADDR: ${{ secrets.HXBUILDS_S3ADDR }}
          AWS_EC2_METADATA_DISABLED: true
        run: |
          set -ex
          aws s3 cp linuxBinaries/*_bin.tar.gz      ${HXBUILDS_S3ADDR}/haxe/linux64/haxe_latest.tar.gz
          aws s3 cp linuxArm64Binaries/*_bin.tar.gz ${HXBUILDS_S3ADDR}/haxe/linux-arm64/haxe_latest.tar.gz
          aws s3 cp macBinaries/*_bin.tar.gz        ${HXBUILDS_S3ADDR}/haxe/mac/haxe_latest.tar.gz
          aws s3 cp macBinaries/*_installer.tar.gz  ${HXBUILDS_S3ADDR}/haxe/mac-installer/haxe_latest.tar.gz
          aws s3 cp win64Binaries/*_bin.zip         ${HXBUILDS_S3ADDR}/haxe/windows64/haxe_latest.zip
          aws s3 cp win64Binaries/*_installer.zip   ${HXBUILDS_S3ADDR}/haxe/windows64-installer/haxe_latest.zip
          aws s3 cp win32Binaries/*_bin.zip         ${HXBUILDS_S3ADDR}/haxe/windows/haxe_latest.zip
          aws s3 cp win32Binaries/*_installer.zip   ${HXBUILDS_S3ADDR}/haxe/windows-installer/haxe_latest.zip

          # Chocolatey packages have to be named with version number,
          # so let's use web redirection to keep the original file name.
          [[ "$HXBUILDS_S3ADDR" =~ s3://([^/]+)(.*) ]] && HXBUILDS_S3BUCKET="${BASH_REMATCH[1]}" && HXBUILDS_S3PATH="${BASH_REMATCH[2]}"
          [[ `echo win64Binaries/*.nupkg` =~ win64Binaries/(.+) ]] && FILE_NAME="${BASH_REMATCH[1]}"
          aws s3 cp ${HXBUILDS_S3ADDR}/haxe/windows64-choco/${FILE_NAME} ${HXBUILDS_S3ADDR}/haxe/windows64-choco/haxe_latest.nupkg --acl public-read --website-redirect "${HXBUILDS_S3PATH}/haxe/windows64-choco/${FILE_NAME}"
          [[ `echo win32Binaries/*.nupkg` =~ win32Binaries/(.+) ]] && FILE_NAME="${BASH_REMATCH[1]}"
          aws s3 cp ${HXBUILDS_S3ADDR}/haxe/windows-choco/${FILE_NAME}   ${HXBUILDS_S3ADDR}/haxe/windows-choco/haxe_latest.nupkg   --acl public-read --website-redirect "${HXBUILDS_S3PATH}/haxe/windows-choco/${FILE_NAME}"

  deploy_apidoc:
    if: github.event_name != 'pull_request' # TODO: also only when `GHP_REMOTE` is present
    needs: [linux-test, mac-test, windows-test, windows64-test]
    runs-on: ubuntu-18.04
    steps:
      - name: Download Haxe
        uses: actions/download-artifact@v2
        with:
          name: linuxBinaries
          path: linuxBinaries

      - name: Setup Haxe
        run: |
          set -ex
          tar -xf linuxBinaries/*_bin.tar.gz -C linuxBinaries --strip-components=1
          sudo mkdir -p /usr/local/bin/
          sudo mkdir -p /usr/local/share/haxe/
          sudo ln -s `pwd`/linuxBinaries/haxe /usr/local/bin/haxe
          sudo ln -s `pwd`/linuxBinaries/haxelib /usr/local/bin/haxelib
          sudo ln -s `pwd`/linuxBinaries/std /usr/local/share/haxe/std

      - name: Download xmldoc artifact
        uses: actions/download-artifact@v2
        with:
          name: xmldoc
          path: xmldoc

      - name: Deploy to api.haxe.org
        env:
          GHP_EMAIL: haxe-ci@onthewings.net
          GHP_USERNAME: Haxe CI Bot
          GHP_REMOTE: ${{ secrets.GHP_REMOTE }}
        run: |
          set -ex
          LOCAL="`pwd`/extra/api.haxe.org"
          git clone "${GHP_REMOTE}" "${LOCAL}"
          haxe --cwd "${LOCAL}" --run ImportXml "`pwd`/xmldoc"<|MERGE_RESOLUTION|>--- conflicted
+++ resolved
@@ -789,13 +789,8 @@
 
   deploy:
     if: github.event_name != 'pull_request'
-<<<<<<< HEAD
     needs: [linux-test, linux-arm64-test, mac-test, windows-test, windows64-test]
-    runs-on: ubuntu-20.04
-=======
-    needs: [linux-test, mac-test, windows-test, windows64-test]
     runs-on: ubuntu-18.04
->>>>>>> ac1d8bf3
     steps:
       # this is only needed for to get `COMMIT_DATE`...
       # maybe https://github.community/t/expose-commit-timestamp-in-the-github-context-data/16460/3
